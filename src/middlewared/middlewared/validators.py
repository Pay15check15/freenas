--- conflicted
+++ resolved
@@ -107,13 +107,9 @@
 
 class Unique:
     def __call__(self, value):
-<<<<<<< HEAD
         for item in value:
             if value.count(item) > 1:
                 raise ValueError(f"Duplicate values are not allowed: {item!r}")
-=======
-        range_validator = Range(min=1, max=65535)
-        range_validator(value)
 
 
 class IpInUse:
@@ -136,5 +132,4 @@
             if ip in ips:
                 raise ShouldBe(
                     f'{ip} is already being used by the system. Please select another IP'
-                )
->>>>>>> 0a89dc22
+                )